/*
    Copyright (c) 2017-2018 Intel Corporation

    Licensed under the Apache License, Version 2.0 (the "License");
    you may not use this file except in compliance with the License.
    You may obtain a copy of the License at

        http://www.apache.org/licenses/LICENSE-2.0

    Unless required by applicable law or agreed to in writing, software
    distributed under the License is distributed on an "AS IS" BASIS,
    WITHOUT WARRANTIES OR CONDITIONS OF ANY KIND, either express or implied.
    See the License for the specific language governing permissions and
    limitations under the License.




*/

#ifndef __PSTL_memory
#define __PSTL_memory

#include "internal/pstl_config.h"

#if __PSTL_EXECUTION_POLICIES_DEFINED
// If <execution> has already been included, pull in implementations
#include "internal/glue_memory_impl.h"
#else
// Otherwise just pull in forward declarations
#include "internal/glue_memory_defs.h"
<<<<<<< HEAD
#endif
#endif /*__PSTL_memory_H */
=======
#define __PSTL_MEMORY_FORWARD_DECLARED 1
#endif

#endif /* __PSTL_memory */
>>>>>>> 38aa8ab2
<|MERGE_RESOLUTION|>--- conflicted
+++ resolved
@@ -29,12 +29,7 @@
 #else
 // Otherwise just pull in forward declarations
 #include "internal/glue_memory_defs.h"
-<<<<<<< HEAD
-#endif
-#endif /*__PSTL_memory_H */
-=======
 #define __PSTL_MEMORY_FORWARD_DECLARED 1
 #endif
 
-#endif /* __PSTL_memory */
->>>>>>> 38aa8ab2
+#endif /* __PSTL_memory */