--- conflicted
+++ resolved
@@ -39,10 +39,6 @@
 
 #include <atomic>
 #include <mutex>
-<<<<<<< HEAD
-#include <cstdlib>
-=======
->>>>>>> b027ce0a
 #include <string>
 
 /// 32-Bit field data attributes controlling information presented to the user.
