// -*- C++ -*-
//===----------------------------------------------------------------------===//
//
// Copyright (C) Intel Corporation
//
// SPDX-License-Identifier: Apache-2.0 WITH LLVM-exception
//
// This file incorporates work covered by the following copyright and permission
// notice:
//
// Part of the LLVM Project, under the Apache License v2.0 with LLVM Exceptions.
// See https://llvm.org/LICENSE.txt for license information.
//
//===----------------------------------------------------------------------===//

#include <oneapi/dpl/execution>

#include "support/pstl_test_config.h"

#if _ENABLE_RANGES_TESTING
#include <oneapi/dpl/ranges>
#endif

#include "support/utils.h"

#include <iostream>

int32_t
main()
{

#if _ENABLE_RANGES_TESTING
    const int max_n = 10;
    int data[max_n] = {0, 1, 2, 3, 4, 5, 6, 7, 8, 9};

    const int idx_val = 5;
    const int val = -1;
    data[idx_val] = val;

    int res1 = -1, res2 = - 1, res3 = -1;
    using namespace TestUtils;
    using namespace oneapi::dpl::experimental::ranges;
    {
        sycl::buffer<int> A(data, sycl::range<1>(max_n));

        auto view = all_view(A);

        auto exec = TestUtils::default_dpcpp_policy;
        using Policy = decltype(TestUtils::default_dpcpp_policy);

<<<<<<< HEAD
        res1 = find(exec, view, val); //check passing all_view
        res1 = find(make_new_policy<new_kernel_name<Policy, 0>>(exec), A, val);    //check passing sycl::buffer directly
        res2 = find_if(exec, view, [val](auto a) { return a == val;});
        res2 = find_if(make_new_policy<new_kernel_name<Policy, 0>>(exec), A, [val](auto a) { return a == val;});
        res3 = find_if_not(exec, view, [val](auto a) { return a >= 0;});
        res3 = find_if_not(make_new_policy<new_kernel_name<Policy, 0>>(exec), A, [val](auto a) { return a >= 0;});
=======
        res1 = find(make_new_policy<new_kernel_name<Policy, 0>>(exec), view, val); //check passing all_view
        res1 = find(make_new_policy<new_kernel_name<Policy, 1>>(exec), A, val);    //check passing sycl::buffer directly
        res2 = find_if(make_new_policy<new_kernel_name<Policy, 2>>(exec), view, [val](auto a) { return a == val;});
        res2 = find_if(make_new_policy<new_kernel_name<Policy, 3>>(exec), A, [val](auto a) { return a == val;});
        res3 = find_if_not(make_new_policy<new_kernel_name<Policy, 4>>(exec), view, [val](auto a) { return a >= 0;});
        res3 = find_if_not(make_new_policy<new_kernel_name<Policy, 5>>(exec), A, [val](auto a) { return a >= 0;});
>>>>>>> 0b847654
    }

    //check result
    EXPECT_TRUE(res1 == idx_val, "wrong effect from 'find' with sycl ranges");
    EXPECT_TRUE(res2 == idx_val, "wrong effect from 'find_if' with sycl ranges");
    EXPECT_TRUE(res3 == idx_val, "wrong effect from 'find_if_not' with sycl ranges");

#endif //_ENABLE_RANGES_TESTING

    ::std::cout << TestUtils::done() << ::std::endl;
    return 0;
}<|MERGE_RESOLUTION|>--- conflicted
+++ resolved
@@ -48,21 +48,12 @@
         auto exec = TestUtils::default_dpcpp_policy;
         using Policy = decltype(TestUtils::default_dpcpp_policy);
 
-<<<<<<< HEAD
-        res1 = find(exec, view, val); //check passing all_view
-        res1 = find(make_new_policy<new_kernel_name<Policy, 0>>(exec), A, val);    //check passing sycl::buffer directly
-        res2 = find_if(exec, view, [val](auto a) { return a == val;});
-        res2 = find_if(make_new_policy<new_kernel_name<Policy, 0>>(exec), A, [val](auto a) { return a == val;});
-        res3 = find_if_not(exec, view, [val](auto a) { return a >= 0;});
-        res3 = find_if_not(make_new_policy<new_kernel_name<Policy, 0>>(exec), A, [val](auto a) { return a >= 0;});
-=======
         res1 = find(make_new_policy<new_kernel_name<Policy, 0>>(exec), view, val); //check passing all_view
         res1 = find(make_new_policy<new_kernel_name<Policy, 1>>(exec), A, val);    //check passing sycl::buffer directly
         res2 = find_if(make_new_policy<new_kernel_name<Policy, 2>>(exec), view, [val](auto a) { return a == val;});
         res2 = find_if(make_new_policy<new_kernel_name<Policy, 3>>(exec), A, [val](auto a) { return a == val;});
         res3 = find_if_not(make_new_policy<new_kernel_name<Policy, 4>>(exec), view, [val](auto a) { return a >= 0;});
         res3 = find_if_not(make_new_policy<new_kernel_name<Policy, 5>>(exec), A, [val](auto a) { return a >= 0;});
->>>>>>> 0b847654
     }
 
     //check result
